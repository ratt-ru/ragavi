#!/usr/bin/python
# -*- coding: utf-8 -*-

import os
from setuptools import setup

pkg = 'ragavi'

build_root = os.path.dirname(__file__)


def readme():
    """Get readme content for package long description"""
    with open(os.path.join(build_root, 'README.rst')) as f:
        return f.read()


def requirements():
    """Get package requirements"""
    with open(os.path.join(build_root, 'requirements.txt')) as f:
        return [pname.strip() for pname in f.readlines()]

setup(name='ragavi',
<<<<<<< HEAD
      version="0.2.2",
=======
      version="0.2.3",
>>>>>>> c9859114
      description='Radio Astronomy Gain and Visibility Inspector',
      long_description=readme(),
      url='https://github.com/ratt-ru/ragavi',
      classifiers=[
          "Intended Audience :: Developers",
          "Operating System :: OS Independent",
          "Programming Language :: Python :: 3.6",
          "Topic :: Software Development :: Libraries :: Python Modules",
          "Topic :: Scientific/Engineering :: Astronomy"],
      author='Lexy Andati',
      author_email='andatilexy@gmail.com',
      license='MIT',
      packages=[pkg],
      install_requires=requirements(),
      scripts=["ragavi/bin/" + i for i in os.listdir("ragavi/bin/")],
      include_package_data=True)<|MERGE_RESOLUTION|>--- conflicted
+++ resolved
@@ -21,11 +21,7 @@
         return [pname.strip() for pname in f.readlines()]
 
 setup(name='ragavi',
-<<<<<<< HEAD
-      version="0.2.2",
-=======
-      version="0.2.3",
->>>>>>> c9859114
+      version="0.2.4",
       description='Radio Astronomy Gain and Visibility Inspector',
       long_description=readme(),
       url='https://github.com/ratt-ru/ragavi',
