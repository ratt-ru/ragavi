--- conflicted
+++ resolved
@@ -1395,75 +1395,6 @@
     return g
 
 
-<<<<<<< HEAD
-=======
-def get_argparser():
-    """Create command line arguments for ragavi-gains
-
-    Returns
-    -------
-    parser : :obj:`ArgumentParser()`
-        Argument parser object that contains command line argument's values
-
-    """
-    parser = ArgumentParser(usage='%(prog)s [options] <value>',
-                            description='A Radio Astronomy Gains and Visibility Inspector')
-    required = parser.add_argument_group('Required arguments')
-    required.add_argument('-g', '--gaintype', nargs='+', type=str,
-                          metavar=' ', dest='gain_types',
-                          choices=['B', 'D', 'G', 'K', 'F'],
-                          help="""Type of table(s) to be plotted. Can be specified as a single character e.g. "B" if a single table has been provided or space separated list e.g B D G if multiple tables have been specified. Valid choices are  B D G K & F""",
-                          default=[])
-    required.add_argument('-t', '--table', dest='mytabs',
-                          nargs='+', type=str, metavar=(' '),
-                          help="""Table(s) to plot. Multiple tables can be specified as a space separated list""",
-                          default=[])
-
-    parser.add_argument('-a', '--ant', dest='plotants', type=str, metavar=' ',
-                        help="""Plot only a specific antenna, or comma-separated list of antennas. Defaults to all.""",
-                        default=None)
-    parser.add_argument('-c', '--corr', dest='corr', type=str, metavar=' ',
-                        help="""Correlation index to plot. Can be a single integer or comma separated integers e.g '0,2'. Defaults to all.""",
-                        default=None)
-    parser.add_argument('--cmap', dest='mycmap', type=str, metavar=' ',
-                        help="""Matplotlib colour map to use for antennas. Defaults to coolwarm""",
-                        default='coolwarm')
-    parser.add_argument('-d', '--doplot', dest='doplot', type=str,
-                        metavar=' ',
-                        help="""Plot complex values as amplitude & phase (ap) or real and imaginary (ri). Defaults to ap.""",
-                        default='ap')
-    parser.add_argument('-f', '--field', dest='fields', type=str, nargs='+',
-                        metavar='',
-                        help="""Field ID(s) / NAME(s) to plot. Can be specified as "0", "0,2,4", "0~3" (inclusive range), "0:3" (exclusive range), "3:" (from 3 to last) or using a field name or comma separated field names. Defaults to all""",
-                        default=None)
-    parser.add_argument('-kx', '--k-xaxis', dest='kx', type=str, metavar='',
-                        choices=["time", "antenna"],
-                        help="""Chose the x-xaxis for the K table. Valid 
-                                choices are: time or antenna. Defaults to
-                                time.""",
-                        default="time")
-    parser.add_argument('--htmlname', dest='html_name', type=str, metavar=' ',
-                        help='Output HTMLfile name', default='')
-    parser.add_argument('-p', '--plotname', dest='image_name', type=str,
-                        metavar=' ', help='Output PNG or SVG image name',
-                        default='')
-    parser.add_argument('--ddid', dest='ddid', type=int, metavar=' ',
-                        help="""SPECTRAL_WINDOW_ID or ddid number. Defaults to all""",
-                        default=None)
-    parser.add_argument('--t0', dest='t0', type=float, metavar=' ',
-                        help="""Minimum time to plot [in seconds]. Defaults to full range]""",
-                        default=0)
-    parser.add_argument('--t1', dest='t1', type=float, metavar=' ',
-                        help="""Maximum time to plot [in seconds]. Defaults to full range""",
-                        default=None)
-    parser.add_argument('--taql', dest='where', type=str, metavar=' ',
-                        help='TAQL where clause',
-                        default=None)
-
-    return parser
-
-
->>>>>>> c9859114
 def condense_legend_items(inlist):
     """Combine renderers of legend items with the same legend labels. Must be done in case there are groups of renderers which have the same label due to iterations, to avoid a case where there are two or more groups of renderers containing the same label name.
 
