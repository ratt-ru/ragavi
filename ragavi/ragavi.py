import sys
import glob
import pylab
import numpy as np
import re

import matplotlib.cm as cmx
from pyrap.tables import table
from optparse import OptionParser
import matplotlib.colors as colors

from bokeh.plotting import figure
from bokeh.models.widgets import Div
from bokeh.layouts import row, column, gridplot, widgetbox
from bokeh.io import output_file, show, output_notebook, export_svgs, export_png, save
from bokeh.models import (Range1d, HoverTool, ColumnDataSource, LinearAxis,
                          FixedTicker, Legend, Toggle, CustomJS, Title,
                          CheckboxGroup, Select, Text)


def save_svg_image(img_name, figa, figb):
    """To save plots as svg

    Note: Two images will emerge

    """
    figa.output_backend = "svg"
    figb.output_backend = "svg"
<<<<<<< HEAD
    export_svgs([figa], filename="{:s}_{:s}".format(img_name, "_a.svg"))
    export_svgs([figb], filename="{:s}_{:s}".format(img_name, "_b.svg"))
=======
    export_svgs([figa], filename="{:s}_{:s}".format(img_name, "a.svg"))
    export_svgs([figb], filename="{:s}_{:s}".format(img_name, "b.svg"))
>>>>>>> e58d4fce


def save_png_image(img_name, disp_layout):
    """To save plots as png

    Note: One image will emerge

    """
    export_png(img_name, disp_layout)


def determine_table(table_name):
    """Find pattern at end of string to determine table to be plotted.
       The search is not case sensitive

    """
    pattern = re.compile(r'\.(G|K|B)\d*$', re.I)
    found = pattern.search(table_name)
    try:
        result = found.group()
        return result.upper()
    except AttributeError:
        return -1


def color_denormalize(ycol):
    """Converting rgb values from 0 to 255"""
    ycol = np.array(ycol)
    ycol = np.array(ycol * 255, dtype=int)
    ycol = ycol.tolist()
    ycol = tuple(ycol)[:-1]
    return ycol


def errorbar(fig, x, y, xerr=None, yerr=None, color='red',
             point_kwargs={}, error_kwargs={}):
    """Function to plot the error bars for both x and y.
       Takes in 3 compulsory parameters fig, x and y

    Inputs
    ------
    fig: the figure object
    x: numpy.ndarray
        x_axis value
    y: numpy.ndarray
        y_axis value
    xerr: numpy.ndarray
        Errors for x axis, must be an array
    yerr: numpy.ndarray
        Errors for y axis, must be an array
    color: str
        Color for the error bars


    Outputs
    -------
    h: fig.multi_line
        Returns a multiline object for external legend rendering

    """
    # Setting default return value
    h = None

    if xerr is not None:

        x_err_x = []
        x_err_y = []

        for px, py, err in zip(x, y, xerr):
            x_err_x.append((px - err, px + err))
            x_err_y.append((py, py))

        h = fig.multi_line(x_err_x, x_err_y, color=color, line_width=3,
                           level='underlay', visible=False, **error_kwargs)

    if yerr is not None:
        y_err_x = []
        y_err_y = []

        for px, py, err in zip(x, y, yerr):
            y_err_x.append((px, px))
            y_err_y.append((py - err, py + err))

        h = fig.multi_line(y_err_x, y_err_y, color=color, line_width=3,
                           level='underlay', visible=False, **error_kwargs)

    fig.legend.click_policy = 'hide'

    return h


def make_plots(source, ax1, ax2, color='purple', y1_err=None, y2_err=None):
    """Generate a plot

    Inputs
    ------

    source: ColumnDataSource
        Main data to plot
    ax1: figure
        First figure
    ax2: figure
        Second Figure
    color: str
        Data points' color
    y1_err: numpy.ndarray
        y1 error data
    y2_err: numpy.ndarray
        y2 error data

    Outputs
    -------
    (p1, p1_err, p2, p2_err ): tuple
        Tuple of glyphs

    """
    p1 = ax1.circle('x', 'y1', size=8, alpha=1, color=color, source=source,
                    nonselection_color='#7D7D7D', nonselection_fill_alpha=0.3)
    p1_err = errorbar(fig=ax1, x=source.data['x'], y=source.data['y1'],
                      color=color, yerr=y1_err)

    p2 = ax2.circle('x', 'y2', size=8, alpha=1, color=color, source=source,
                    nonselection_color='#7D7D7D', nonselection_fill_alpha=0.3)
    p2_err = errorbar(fig=ax2, x=source.data['x'], y=source.data['y2'],
                      color=color, yerr=y2_err)

    return p1, p1_err, p2, p2_err


def data_prep_G(masked_data, masked_data_err, doplot, corr):
    """Preparing the data for plotting

    Inputs
    ------
    masked_data: numpy.ndarray
        Flagged data from CPARAM column to be plotted.
    masked_data_err : numpy.ndarray
        Flagged data from the PARAMERR column to be plotted
    doplot: str
        Either 'ap' or 'ri'
    corr: int
        Correlation to plot (0,1 e.t.c)

    Outputs
    -------
    (y1_data_array, y1_error_data_array, y2_data_array, y2_error_data_array) : tuple
        Tuple with arrays of the different data

    """

    if doplot == 'ap':
        y1 = np.abs(masked_data)[:, 0, corr]
        y1_err = np.abs(masked_data_err)[:, 0, corr]
        y2 = np.angle(masked_data)[:, 0, corr]
        # Remove phase limit from -pi to pi
        y2 = np.unwrap(y2)
        y2 = np.rad2deg(y2)
        y2_err = None
    else:
        y1 = np.real(masked_data)[:, 0, corr]
        y1_err = np.abs(masked_data_err)[:, 0, corr]
        y2 = np.imag(masked_data)[:, 0, corr]
        y2_err = None

    return y1, y1_err, y2, y2_err


def data_prep_B(masked_data, masked_data_err, doplot, corr):
    """Preparing the data for plotting

    INPUTS
    =====================
    masked_data     : numpy.ndarray
        Flagged data from CPARAM column to be plotted.
    masked_data_err : numpy.ndarray
        Flagged data from the PARAMERR column to be plotted
    doplot: str
        Either 'ap' or 'ri'
    corr: int
        Correlation to plot (0,1 e.t.c)

    Outputs
    -------
    (y1_data_array, y1_error_data_array, y2_data_array, y2_error_data_array): tuple
        Tuple with arrays of the different data

    """

    if doplot == 'ap':
        y1 = np.abs(masked_data)[0, :, corr]
        y1_err = np.abs(masked_data_err)[0, :, corr]
        y2 = np.array(np.angle(masked_data[0, :, corr]))
        y2 = np.rad2deg(np.unwrap(y2))
        y2_err = np.array(np.angle(masked_data_err[0, :, corr]))
        y2_err = np.rad2deg(np.unwrap(y2_err))
    else:
        y1 = np.real(masked_data)[0, :, corr]
        y1_err = np.abs(masked_data_err)[0, :, corr]
        y2 = np.imag(masked_data)[0, :, corr]
        y2_err = None

    return y1, y1_err, y2, y2_err


def data_prep_K(masked_data, masked_data_err, corr):
    """Preparing the data for plotting. Doplot must be 'ap'.

    Inputs
    ------
    masked_data: numpy.ndarray
        Flagged data from CPARAM column to be plotted.
    masked_data_err: numpy.ndarray
        Flagged data from the PARAMERR column to be plotted
    corr: int
        Correlation to plot (0,1 e.t.c)

    Outputs
    -------
    (y1_data_array, y1_error_data_array, y2_data_array, y2_error_data_array): tuple
        Tuple with arrays of the different data

    """
    y1 = masked_data[:, 0, corr]
    y1 = np.array(y1)
    y1_err = masked_data_err
    y2 = masked_data[:, 0, int(not corr)]
    y2 = np.array(y2)
    y2_err = masked_data_err

    return y1, y1_err, y2, y2_err


def get_argparser():
    """Get argument parser"""
    parser = OptionParser(usage='%prog [options] tablename')
    parser.add_option('-f', '--field', dest='field',
                      help='Field ID to plot (default = 0)', default=0)
    parser.add_option('-d', '--doplot', dest='doplot',
                      help='Plot complex values as amp and phase (ap)'
                      'or real and imag (ri) (default = ap)', default='ap')
    parser.add_option('-a', '--ant', dest='plotants',
                      help='Plot only this antenna, or comma-separated list of antennas',
                      default=[-1])
    parser.add_option('-c', '--corr', dest='corr',
                      help='Correlation index to plot (usually just 0 or 1, default = 0)',
                      default=0)
    parser.add_option('--t0', dest='t0',
                      help='Minimum time to plot (default = full range)', default=-1)
    parser.add_option('--t1', dest='t1',
                      help='Maximum time to plot (default = full range)', default=-1)
    parser.add_option('--yu0', dest='yu0',
                      help='Minimum y-value to plot for upper panel (default=full range)',
                      default=-1)
    parser.add_option('--yu1', dest='yu1',
                      help='Maximum y-value to plot for upper panel (default=full range)',
                      default=-1)
    parser.add_option('--yl0', dest='yl0',
                      help='Minimum y-value to plot for lower panel (default=full range)',
                      default=-1)
    parser.add_option('--yl1', dest='yl1',
                      help='Maximum y-value to plot for lower panel (default=full range)',
                      default=-1)
    parser.add_option('--cmap', dest='mycmap',
                      help='Matplotlib colour map to use for antennas (default=coolwarm)',
                      default='coolwarm')
    parser.add_option('--ms', dest='myms',
                      help='Measurement Set to consult for proper antenna names',
                      default='')
    parser.add_option('-p', '--plotname', dest='pngname',
                      help='Output PNG name(default = something sensible)', default='')

    return parser


def main():
    """Main function"""
    parser = get_argparser()
    (options, args) = parser.parse_args()

    field = int(options.field)
    doplot = options.doplot
    plotants = options.plotants
    corr = int(options.corr)
    t0 = float(options.t0)
    t1 = float(options.t1)
    yu0 = float(options.yu0)
    yu1 = float(options.yu1)
    yl0 = float(options.yl0)
    yl1 = float(options.yl1)
    mycmap = options.mycmap
    myms = options.myms
    pngname = options.pngname

<<<<<<< HEAD
    # uncomment next line for inline notebok output
    # output_notebook()
=======

    # uncomment next line for inline notebok output
    #output_notebook()

>>>>>>> e58d4fce

    if len(args) != 1:
        print 'Please specify a gain table to plot.'
        sys.exit(-1)
    else:
        # getting the name of the gain table specified
        mytab = args[0].rstrip("/")

    # by default is ap: amplitude and phase
    if doplot not in ['ap', 'ri']:
        print "Plot selection must be either ap (amp and phase) or ri (real and imag)"
        sys.exit(-1)

    # configuring the plot dimensions
    PLOT_WIDTH = 700
    PLOT_HEIGHT = 600

    tt = table(mytab, ack=False)
    ants = np.unique(tt.getcol('ANTENNA1'))
    fields = np.unique(tt.getcol('FIELD_ID'))
    flags = tt.getcol('FLAG')

    # setting up colors for the antenna plots
    cNorm = colors.Normalize(vmin=0, vmax=len(ants) - 1)
    mymap = cm = pylab.get_cmap(mycmap)
    scalarMap = cmx.ScalarMappable(norm=cNorm, cmap=mymap)

    if int(field) not in fields.tolist():
        print 'Field ID ' + str(field) + ' not found'
        sys.exit(-1)

    if plotants[0] != -1:
        # creating a list for the antennas to be plotted
        plotants = plotants.split(',')

        for ant in plotants:
            if int(ant) not in ants:
                plotants.remove(ant)
                print 'Requested antenna ID ' + str(ant) + ' not found'
        if len(plotants) == 0:
            print 'No valid antennas have been requested'
            sys.exit(-1)
        else:
            plotants = np.array(plotants, dtype=int)
    else:
        plotants = ants

    if myms != '':
        anttab = table(myms.rstrip('/') + '/ANTENNA')
        antnames = anttab.getcol('NAME')
        anttab.done()
    else:
        antnames = ''

    # creating bokeh figures for plots
    # linking plots ax1 and ax2 via the x_axes because fo similarities in range
    TOOLS = dict(
        tools='box_select, box_zoom, reset, pan, save, wheel_zoom, lasso_select')
    ax1 = figure(sizing_mode='scale_both', **TOOLS)
    ax2 = figure(sizing_mode='scale_both', x_range=ax1.x_range, **TOOLS)

    hover = HoverTool(tooltips=[("(time,y1)", "($x,$y)")], mode='mouse')
    hover.point_policy = 'snap_to_data'
    hover2 = HoverTool(tooltips=[("(time,y2)", "($x,$y)")], mode='mouse')
    hover2.point_policy = 'snap_to_data'

    # forming Legend object items for data and errors
    legend_items_ax1 = []
    legend_items_ax2 = []
    legend_items_err_ax1 = []
    legend_items_err_ax2 = []

    # setting default maximum and minimum values for the different axes
    xmin = 1e20
    xmax = -1e20
    ylmin = 1e20
    ylmax = -1e20
    yumin = 1e20
    yumax = -1e20

    # for each antenna
    for ant in plotants:
        # creating legend labels
        legend = "A" + str(ant)
        legend_err = "E" + str(ant)

        # creating colors for maps
        y1col = scalarMap.to_rgba(float(ant))
        y2col = scalarMap.to_rgba(float(ant))

        # denormalizing the color array
        y1col = color_denormalize(y1col)
        y2col = color_denormalize(y2col)

        mytaql = 'ANTENNA1==' + str(ant)
        mytaql += '&&FIELD_ID==' + str(field)

        # querying the table for the 2 columns
        # getting data from the antennas, cparam contains the correlated data,
        # time is the time stamps

        subtab = tt.query(query=mytaql)
        # Selecting values from the table for antenna ants
        times = subtab.getcol('TIME')
        # Referencing time wrt the initial time
        times = times - times[0]

        flagcol = subtab.getcol('FLAG')

        paramerr = subtab.getcol('PARAMERR')

        if doplot == 'ap':
            if ".G" in determine_table(mytab):
                cparam = subtab.getcol('CPARAM')

                # creating a masked array to prevent invalid values from being
                # computed. IF mask is true, then the element is masked, and thus
                # won't be used in the calculation
                # removing flagged data from cparams
                masked_data = np.ma.masked_array(data=cparam, mask=flagcol)
                masked_data_err = np.ma.masked_array(
                    data=paramerr, mask=flagcol)

                y1, y1_err, y2, y2_err = data_prep_G(
                    masked_data, masked_data_err, doplot, corr)
                # setting up glyph data source
                source = ColumnDataSource(data=dict(x=times, y1=y1, y2=y2))
                ax1.xaxis.axis_label = ax1_xlabel = 'Time [s]'
                ax2.xaxis.axis_label = ax2_xlabel = 'Time [s]'

            elif ".B" in determine_table(mytab):
                cparam = subtab.getcol('CPARAM')
                nchan = cparam.shape[1]
                chans = np.arange(0, nchan, dtype='int')
                masked_data = np.ma.masked_array(data=cparam, mask=flagcol)
                masked_data_err = np.ma.masked_array(
                    data=paramerr, mask=flagcol)

                y1, y1_err, y2, y2_err = data_prep_B(
                    masked_data, masked_data_err, doplot, corr)
                source = ColumnDataSource(data=dict(x=chans, y1=y1, y2=y2))
                ax1.xaxis.axis_label = ax1_xlabel = 'Channel'
                ax2.xaxis.axis_label = ax2_xlabel = 'Channel'

            elif ".K" in determine_table(mytab):
                antenna = subtab.getcol('ANTENNA1')
                fparam = subtab.getcol('FPARAM')
                masked_data = np.ma.masked_array(data=fparam, mask=flagcol)
                masked_data_err = np.ma.masked_array(
                    data=paramerr, mask=flagcol)

                y1, y1_err, y2, y2_err = data_prep_K(
                    masked_data, masked_data_err, corr)
                source = ColumnDataSource(data=dict(x=antenna, y1=y1, y2=y2))
                ax1.xaxis.axis_label = ax1_xlabel = 'Antenna'
                ax2.xaxis.axis_label = ax2_xlabel = 'Antenna'

            elif determine_table(mytab) == -1:
                print "Invalid table"
                sys.exit(-1)

            p1, p1_err, p2, p2_err = make_plots(
                source=source, color=y1col, ax1=ax1, ax2=ax2, y1_err=y1_err)

            ax1.yaxis.axis_label = ax1_ylabel = 'Amplitude'
            ax2.yaxis.axis_label = ax2_ylabel = 'Phase [Deg]'

        elif doplot == 'ri':
            if ".G" in determine_table(mytab):
                cparam = subtab.getcol('CPARAM')
                times = subtab.getcol('TIME')
                times = times - times[0]

                masked_data = np.ma.masked_array(data=cparam, mask=flagcol)
                masked_data_err = np.ma.masked_array(
                    data=paramerr, mask=flagcol)

                y1, y1_err, y2, y2_err = data_prep_G(
                    masked_data, masked_data_err, doplot, corr)
                # setting up glyph data source
                source = ColumnDataSource(data=dict(x=times, y1=y1, y2=y2))
                ax1.xaxis.axis_label = ax1_xlabel = 'Time [s]'
                ax2.xaxis.axis_label = ax2_xlabel = 'Time [s]'

            elif ".B" in determine_table(mytab):
                cparam = subtab.getcol('CPARAM')
                nchan = cparam.shape[1]
                chans = np.arange(0, nchan, dtype='int')
                masked_data = np.ma.masked_array(data=cparam, mask=flagcol)
                masked_data_err = np.ma.masked_array(
                    data=paramerr, mask=flagcol)

                y1, y1_err, y2, y2_err = data_prep_B(
                    masked_data, masked_data_err, doplot, corr)
                source = ColumnDataSource(data=dict(x=chans, y1=y1, y2=y2))
                ax1.xaxis.axis_label = ax1_xlabel = 'Channel'
                ax2.xaxis.axis_label = ax2_xlabel = 'Channel'

            elif ".K" in determine_table(mytab):
                print "No complex values to plot"
                sys.exit()

            elif determine_table(mytab) == -1:
                print "Invalid table"
                sys.exit(-1)

            p1, p1_err, p2, p2_err = make_plots(
                source=source, color=y1col, ax1=ax1, ax2=ax2, y1_err=y1_err)

            ax1.yaxis.axis_label = ax1_ylabel = 'Real'
            ax2.yaxis.axis_label = ax2_ylabel = 'Imaginary'

        # hide all the other plots until legend is clicked
        if ant > 0:
            p1.visible = p2.visible = False

        # forming legend object items
        legend_items_ax1.append((legend, [p1]))
        legend_items_ax2.append((legend, [p2]))
        # for the errors
        legend_items_err_ax1.append((legend_err, [p1_err]))
        legend_items_err_ax2.append((legend_err, [p2_err]))

        subtab.close()

        #dx = 1.0/float(len(ants)-1)
        if antnames == '':
            antlabel = str(ant)
        else:
            antlabel = antnames[ant]

        if np.min(times) < xmin:
            xmin = np.min(times)
        if np.max(times) > xmax:
            xmax = np.max(times)
        if np.min(y1) < yumin:
            yumin = np.min(y1)
        if np.max(y1) > yumax:
            yumax = np.max(y1)
        if np.min(y2) < ylmin:
            ylmin = np.min(y2)
        if np.max(y2) > ylmax:
            ylmax = np.max(y2)

    # reorienting the min and max vales for x and y axes
    xmin = xmin - 400
    xmax = xmax + 400

    # setting the axis limits for scaliing
    if yumin < 0.0:
        yumin = -1 * (1.1 * np.abs(yumin))
    else:
        yumin = yumin * 0.9
    yumax = yumax * 1.1
    if ylmin < 0.0:
        ylmin = -1 * (1.1 * np.abs(ylmin))
    else:
        ylmin = ylmin * 0.9
    ylmax = ylmax * 1.1

    if t0 != -1:
        xmin = float(t0)
    if t1 != -1:
        xmax = float(t1)
    if yl0 != -1:
        ylmin = yl0
    if yl1 != -1:
        ylmax = yl1
    if yu0 != -1:
        yumin = yu0
    if yu1 != -1:
        yumax = yu1

    ax1.y_range = Range1d(yumin, yumax)
    ax2.y_range = Range1d(ylmin, ylmax)

    tt.close()

    # configuring titles for the plots
    ax1_title = Title(text=ax1_ylabel + ' vs ' + ax1_xlabel,
                      align='center', text_font_size='25px')
    ax2_title = Title(text=ax2_ylabel + ' vs ' + ax2_xlabel,
                      align='center', text_font_size='25px')

    # LEGEND CONFIGURATIONS
    BATCH_SIZE = 16
    # determining the number of legend objects required to be created
    # for each plot
    num_legend_objs = int(np.ceil(len(plotants) / float(BATCH_SIZE)))

    # Automating creating batches of 16 each unless otherwise
    # Looks like
    # batch_0 : legend_items_ax1[:16]
    # equivalent to
    # batch_0 = legend_items_ax1[:16]
    batches_ax1, batches_ax1_err, batches_ax2, batches_ax2_err = [], [], [], []

    j = 0
    for i in range(num_legend_objs):
        # incase the number is not a multiple of 16
        if i == num_legend_objs:
            batches_ax1.extend([legend_items_ax1[j:]])
            batches_ax2.extend([legend_items_ax2[j:]])
            batches_ax1_err.extend([legend_items_err_ax1[j:]])
            batches_ax2_err.extend([legend_items_err_ax2[j:]])
        else:
            batches_ax1.extend([legend_items_ax1[j:j + BATCH_SIZE]])
            batches_ax2.extend([legend_items_ax2[j:j + BATCH_SIZE]])
            batches_ax1_err.extend([legend_items_err_ax1[j:j + BATCH_SIZE]])
            batches_ax2_err.extend([legend_items_err_ax2[j:j + BATCH_SIZE]])

        j += BATCH_SIZE

    # creating legend objects using items from the previous batches dictionary
    # Legend objects allow their positioning outside the main plot
    # resulting ordered dictionary looks like;
    # leg_0 : Legend(items=batch_0, location='top_right', click_policy='hide')
    # equivalent to
    # leg_0 = Legend(items=batch_0, location='top_right', click_policy='hide')

    legend_objs_ax1, legend_objs_ax1_err, legend_objs_ax2, legend_objs_ax2_err = {}, {}, {}, {}

    for i in range(num_legend_objs):
        legend_objs_ax1['leg_%s' % str(i)] = Legend(
            items=batches_ax1[i], location='top_right', click_policy='hide')
        legend_objs_ax2['leg_%s' % str(i)] = Legend(
            items=batches_ax2[i], location='top_right', click_policy='hide')
        legend_objs_ax1_err['leg_%s' % str(i)] = Legend(items=batches_ax1_err[
            i], location='top_right', click_policy='hide', visible=False)
        legend_objs_ax2_err['leg_%s' % str(i)] = Legend(items=batches_ax2_err[
            i], location='top_right', click_policy='hide', visible=False)

    # adding legend objects to the layouts
    for i in range(num_legend_objs):
        ax1.add_layout(legend_objs_ax1['leg_%s' % str(i)], 'right')
        ax2.add_layout(legend_objs_ax2['leg_%s' % str(i)], 'right')

        ax1.add_layout(legend_objs_ax1_err['leg_%s' % str(i)], 'left')
        ax2.add_layout(legend_objs_ax2_err['leg_%s' % str(i)], 'left')

    # adding plot titles
    ax2.add_layout(ax2_title, 'above')
    ax1.add_layout(ax1_title, 'above')

    ax1.add_tools(hover)
    ax2.add_tools(hover2)

    # creating and configuring Antenna selection buttons
    ant_select = Toggle(label='Select All Antennas',
                        button_type='success', width=200)

    # configuring toggle button for showing all the errors
    toggle_err = Toggle(label='Show All Error bars',
                        button_type='warning', width=200)

    # Creating and configuring checkboxes
    # Autogenerating checkbox labels
    ant_labs = []
    s = 0
    e = BATCH_SIZE - 1
    for i in range(num_legend_objs):
        ant_labs.append("A%s - A%s" % (s, e))
        s = s + BATCH_SIZE
        e = e + BATCH_SIZE

    batch_select = CheckboxGroup(labels=ant_labs, active=[])

    # Dropdown to hide and show legends
    legend_toggle = Select(title="Showing Legends: ", value="alo",
                           options=[("all", "All"), ("alo", "Antennas"), ("elo", "Errors"), ("non", "None")])

    ant_select.callback = CustomJS(args=dict(glyph1=legend_items_ax1, glyph2=legend_items_ax2, batchsel=batch_select), code='''
            var i;
             //if toggle button active
            if (this.active==false)
                {
                    this.label='Select all Antennas';
                    
                    
                    for(i=0; i<glyph1.length; i++){
                        glyph1[i][1][0].visible = false;
                        glyph2[i][1][0].visible = false;
                    }

                    batchsel.active = []
                }
            else{
                    this.label='Deselect all Antennas';
                    for(i=0; i<glyph1.length; i++){
                        glyph1[i][1][0].visible = true;
                        glyph2[i][1][0].visible = true;
              
                    }

                    batchsel.active = [0,1,2,3]
                }
        '''
                                   )

    toggle_err.callback = CustomJS(args=dict(err1=legend_items_err_ax1, err2=legend_items_err_ax2), code='''
            var i;
             //if toggle button active
            if (this.active==false)
                {
                    this.label='Show All Error bars';
                    
                    
                    for(i=0; i<err1.length; i++){
                        err1[i][1][0].visible = false;
                        //checking for error on phase and imaginary planes as these tend to go off
                        if (err2[i][1][0]){
                            err2[i][1][0].visible = false;
                        }

                   
                        
                    }
                }
            else{
                    this.label='Hide All Error bars';
                    for(i=0; i<err1.length; i++){
                        err1[i][1][0].visible = true;
                        if (err2[i][1][0]){
                            err2[i][1][0].visible = true;
                        }
                    }
                }
               
        ''')

    # BATCH SELECTION

    batch_select.callback = CustomJS.from_coffeescript(args=dict(bax1=batches_ax1, bax1_err=batches_ax1_err, bax2=batches_ax2, bax2_err=batches_ax2_err, antsel=ant_select), code="""
        
        #bax = [ [batch1], [batch2], [batch3] ]

        #j is batch number
        #i is glyph number
        j=0
        i=0

        if 0 in this.active
            i=0
            while i < bax1[j].length
                bax1[0][i][1][0].visible = true
                bax2[0][i][1][0].visible = true
                i++
        else
            i=0
            while i < bax1[0].length
                bax1[0][i][1][0].visible = false
                bax2[0][i][1][0].visible = false
                i++

        if 1 in this.active
            i=0
            while i < bax1[j].length
                bax1[1][i][1][0].visible = true
                bax2[1][i][1][0].visible = true
                i++
        else
            i=0
            while i < bax1[0].length
                bax1[1][i][1][0].visible = false
                bax2[1][i][1][0].visible = false
                i++
        
        if 2 in this.active
            i=0
            while i < bax1[j].length
                bax1[2][i][1][0].visible = true
                bax2[2][i][1][0].visible = true
                i++
        else
            i=0
            while i < bax1[0].length
                bax1[2][i][1][0].visible = false
                bax2[2][i][1][0].visible = false
                i++
        
        if 3 in this.active
            i=0
            while i < bax1[j].length
                bax1[3][i][1][0].visible = true
                bax2[3][i][1][0].visible = true
                i++
        else
            i=0
            while i < bax1[0].length
                bax1[3][i][1][0].visible = false
                bax2[3][i][1][0].visible = false
                i++



        if this.active.length == 4
            antsel.active = true
            antsel.label =  "Deselect all Antennas"
        else if this.active.length == 0
            antsel.active = false
            antsel.label = "Select all Antennas"
        """ )

    legend_toggle.callback = CustomJS(args=dict(loax1=legend_objs_ax1.values(), loax1_err=legend_objs_ax1_err.values(), loax2=legend_objs_ax2.values(), loax2_err=legend_objs_ax2_err.values()), code="""

        var len = loax1.length;
        var i ;
        if (this.value == "alo"){
            for(i=0; i<len; i++){
                loax1[i].visible = true;
                loax2[i].visible = true;
                
            }
        }

        else{
            for(i=0; i<len; i++){
                loax1[i].visible = false;
                loax2[i].visible = false;
                
            }
        }

        

        if (this.value == "elo"){
            for(i=0; i<len; i++){
                loax1_err[i].visible = true;
                loax2_err[i].visible = true;
                
            }
        }

        else{
            for(i=0; i<len; i++){
                loax1_err[i].visible = false;
                loax2_err[i].visible = false;
                
            }
        }   

        if (this.value == "all"){
            for(i=0; i<len; i++){
                loax1[i].visible = true;
                loax2[i].visible = true;
                loax1_err[i].visible = true;
                loax2_err[i].visible = true;
                
            }
        }

        if (this.value == "non"){
            for(i=0; i<len; i++){
                loax1[i].visible = false;
                loax2[i].visible = false;
                loax1_err[i].visible = false;
                loax2_err[i].visible = false;
                
            }
        }   

        """)

    plot_widgets = widgetbox(
        [ant_select, batch_select, toggle_err, legend_toggle])
    #figures   = column(ax1,ant_select, toggle_err)
    #figures_b = column(ax2)

    layout = gridplot([[plot_widgets, ax1, ax2]],
                      plot_width=700, plot_height=600)

    # uncomment next line to automatically plot on web browser
    # output_file(pngname+".html")
    # show(layout)

    if pngname == '':
        pngname = 'plot_' + mytab + '_corr' + \
            str(corr) + '_' + doplot + '_field' + str(field)
        save(layout, pngname + ".html")
    else:
        for i in range(len(legend_items_ax1)):
            legend_items_ax1[i][1][0].visible = True
            legend_items_ax2[i][1][0].visible = True
            #p2.visible = True
        save_svg_image(pngname, ax1, ax2)

    print 'Rendered: ' + pngname<|MERGE_RESOLUTION|>--- conflicted
+++ resolved
@@ -26,13 +26,9 @@
     """
     figa.output_backend = "svg"
     figb.output_backend = "svg"
-<<<<<<< HEAD
     export_svgs([figa], filename="{:s}_{:s}".format(img_name, "_a.svg"))
     export_svgs([figb], filename="{:s}_{:s}".format(img_name, "_b.svg"))
-=======
-    export_svgs([figa], filename="{:s}_{:s}".format(img_name, "a.svg"))
-    export_svgs([figb], filename="{:s}_{:s}".format(img_name, "b.svg"))
->>>>>>> e58d4fce
+
 
 
 def save_png_image(img_name, disp_layout):
@@ -326,15 +322,10 @@
     myms = options.myms
     pngname = options.pngname
 
-<<<<<<< HEAD
-    # uncomment next line for inline notebok output
-    # output_notebook()
-=======
 
     # uncomment next line for inline notebok output
     #output_notebook()
 
->>>>>>> e58d4fce
 
     if len(args) != 1:
         print 'Please specify a gain table to plot.'
